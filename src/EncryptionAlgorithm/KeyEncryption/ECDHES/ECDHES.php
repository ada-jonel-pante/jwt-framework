<?php

declare(strict_types=1);

/*
 * The MIT License (MIT)
 *
 * Copyright (c) 2014-2020 Spomky-Labs
 *
 * This software may be modified and distributed under the terms
 * of the MIT license.  See the LICENSE file for details.
 */

namespace Jose\Component\Encryption\Algorithm\KeyEncryption;

use function array_key_exists;
use Base64Url\Base64Url;
<<<<<<< HEAD
use Brick\Math\BigInteger;
use function extension_loaded;
use function function_exists;
=======
use function extension_loaded;
use function function_exists;
use GMP;
>>>>>>> db9cc9e3
use function in_array;
use InvalidArgumentException;
use function is_array;
use Jose\Component\Core\JWK;
use Jose\Component\Core\Util\Ecc\Curve;
use Jose\Component\Core\Util\Ecc\EcDH;
use Jose\Component\Core\Util\Ecc\NistCurve;
use Jose\Component\Core\Util\Ecc\PrivateKey;
use Jose\Component\Core\Util\ECKey;
use Jose\Component\Encryption\Algorithm\KeyEncryption\Util\ConcatKDF;
use RuntimeException;
use Throwable;

final class ECDHES implements KeyAgreement
{
    public function allowedKeyTypes(): array
    {
        return ['EC', 'OKP'];
    }

    public function getAgreementKey(int $encryptionKeyLength, string $algorithm, JWK $recipientKey, ?JWK $senderKey, array $complete_header = [], array &$additional_header_values = []): string
    {
        if ($recipientKey->has('d')) {
            list($public_key, $private_key) = $this->getKeysFromPrivateKeyAndHeader($recipientKey, $complete_header);
        } else {
            list($public_key, $private_key) = $this->getKeysFromPublicKey($recipientKey, $additional_header_values);
        }

        $agreed_key = $this->calculateAgreementKey($private_key, $public_key);

        $apu = array_key_exists('apu', $complete_header) ? $complete_header['apu'] : '';
        $apv = array_key_exists('apv', $complete_header) ? $complete_header['apv'] : '';

        return ConcatKDF::generate($agreed_key, $algorithm, $encryptionKeyLength, $apu, $apv);
    }

    /**
     * @throws InvalidArgumentException if the curve is not supported
     */
    public function calculateAgreementKey(JWK $private_key, JWK $public_key): string
    {
        switch ($public_key->get('crv')) {
            case 'P-256':
            case 'P-384':
            case 'P-521':
                $curve = $this->getCurve($public_key->get('crv'));
                if (function_exists('openssl_pkey_derive')) {
                    try {
                        $publicPem = ECKey::convertPublicKeyToPEM($public_key);
                        $privatePem = ECKey::convertPrivateKeyToPEM($private_key);

                        return openssl_pkey_derive($publicPem, $privatePem, $curve->getSize());
                    } catch (Throwable $throwable) {
                        //Does nothing. Will fallback to the pure PHP function
                    }
                }

                $rec_x = $this->convertBase64ToBigInteger($public_key->get('x'));
                $rec_y = $this->convertBase64ToBigInteger($public_key->get('y'));
                $sen_d = $this->convertBase64ToBigInteger($private_key->get('d'));

                $priv_key = PrivateKey::create($sen_d);
                $pub_key = $curve->getPublicKeyFrom($rec_x, $rec_y);

                return $this->convertDecToBin(EcDH::computeSharedKey($curve, $pub_key, $priv_key));
            case 'X25519':
                $sKey = Base64Url::decode($private_key->get('d'));
                $recipientPublickey = Base64Url::decode($public_key->get('x'));

                return sodium_crypto_scalarmult($sKey, $recipientPublickey);
            default:
                throw new InvalidArgumentException(sprintf('The curve "%s" is not supported', $public_key->get('crv')));
        }
    }

    public function name(): string
    {
        return 'ECDH-ES';
    }

    public function getKeyManagementMode(): string
    {
        return self::MODE_AGREEMENT;
    }

    /**
     * @throws InvalidArgumentException if the curve is not supported
     *
     * @return JWK[]
     */
    private function getKeysFromPublicKey(JWK $recipient_key, array &$additional_header_values): array
    {
        $this->checkKey($recipient_key, false);
        $public_key = $recipient_key;
        switch ($public_key->get('crv')) {
            case 'P-256':
            case 'P-384':
            case 'P-521':
                $private_key = ECKey::createECKey($public_key->get('crv'));

                break;
            case 'X25519':
                $this->checkSodiumExtensionIsAvailable();
                $private_key = $this->createOKPKey('X25519');

                break;
            default:
                throw new InvalidArgumentException(sprintf('The curve "%s" is not supported', $public_key->get('crv')));
        }
        $epk = $private_key->toPublic()->all();
        $additional_header_values['epk'] = $epk;

        return [$public_key, $private_key];
    }

    /**
     * @throws InvalidArgumentException if the curves are different
     *
     * @return JWK[]
     */
    private function getKeysFromPrivateKeyAndHeader(JWK $recipient_key, array $complete_header): array
    {
        $this->checkKey($recipient_key, true);
        $private_key = $recipient_key;
        $public_key = $this->getPublicKey($complete_header);
        if ($private_key->get('crv') !== $public_key->get('crv')) {
            throw new InvalidArgumentException('Curves are different');
        }

        return [$public_key, $private_key];
    }

    /**
     * @throws InvalidArgumentException if the ephemeral public key is missing or invalid
     */
    private function getPublicKey(array $complete_header): JWK
    {
        if (!isset($complete_header['epk'])) {
            throw new InvalidArgumentException('The header parameter "epk" is missing.');
        }
        if (!is_array($complete_header['epk'])) {
            throw new InvalidArgumentException('The header parameter "epk" is not an array of parameters');
        }
        $public_key = new JWK($complete_header['epk']);
        $this->checkKey($public_key, false);

        return $public_key;
    }

    /**
     * @throws InvalidArgumentException if the key is invalid
     */
    private function checkKey(JWK $key, bool $is_private): void
    {
        if (!in_array($key->get('kty'), $this->allowedKeyTypes(), true)) {
            throw new InvalidArgumentException('Wrong key type.');
        }
        foreach (['x', 'crv'] as $k) {
            if (!$key->has($k)) {
                throw new InvalidArgumentException(sprintf('The key parameter "%s" is missing.', $k));
            }
        }

        switch ($key->get('crv')) {
            case 'P-256':
            case 'P-384':
            case 'P-521':
                if (!$key->has('y')) {
                    throw new InvalidArgumentException('The key parameter "y" is missing.');
                }

                break;
            case 'X25519':
                break;
            default:
                throw new InvalidArgumentException(sprintf('The curve "%s" is not supported', $key->get('crv')));
        }
        if (true === $is_private && !$key->has('d')) {
            throw new InvalidArgumentException('The key parameter "d" is missing.');
        }
    }

    /**
     * @throws InvalidArgumentException if the curve is not supported
     */
    private function getCurve(string $crv): Curve
    {
        switch ($crv) {
            case 'P-256':
                return NistCurve::curve256();
            case 'P-384':
                return NistCurve::curve384();
            case 'P-521':
                return NistCurve::curve521();
            default:
                throw new InvalidArgumentException(sprintf('The curve "%s" is not supported', $crv));
        }
    }

    private function convertBase64ToBigInteger(string $value): BigInteger
    {
        $value = unpack('H*', Base64Url::decode($value));

        return BigInteger::fromBase($value[1], 16);
    }

    /**
     * @throws InvalidArgumentException if the data cannot be converted
     */
    private function convertDecToBin(BigInteger $dec): string
    {
        if ($dec->compareTo(BigInteger::zero()) < 0) {
            throw new InvalidArgumentException('Unable to convert negative integer to string');
        }
        $hex = $dec->toBase(16);

        if (0 !== mb_strlen($hex, '8bit') % 2) {
            $hex = '0'.$hex;
        }

        return hex2bin($hex);
    }

    /**
     * @param string $curve The curve
     *
     * @throws InvalidArgumentException if the curve is not supported
     */
    private function createOKPKey(string $curve): JWK
    {
        $this->checkSodiumExtensionIsAvailable();
        switch ($curve) {
            case 'X25519':
                $keyPair = sodium_crypto_box_keypair();
                $d = sodium_crypto_box_secretkey($keyPair);
                $x = sodium_crypto_box_publickey($keyPair);

                break;
            case 'Ed25519':
                $keyPair = sodium_crypto_sign_keypair();
                $d = sodium_crypto_sign_secretkey($keyPair);
                $x = sodium_crypto_sign_publickey($keyPair);

                break;
            default:
                throw new InvalidArgumentException(sprintf('Unsupported "%s" curve', $curve));
        }

        return new JWK([
            'kty' => 'OKP',
            'crv' => $curve,
            'x' => Base64Url::encode($x),
            'd' => Base64Url::encode($d),
        ]);
    }

    /**
     * @throws RuntimeException if the extension "sodium" is not available
     */
    private function checkSodiumExtensionIsAvailable(): void
    {
        if (!extension_loaded('sodium')) {
            throw new RuntimeException('The extension "sodium" is not available. Please install it to use this method');
        }
    }
}<|MERGE_RESOLUTION|>--- conflicted
+++ resolved
@@ -15,15 +15,9 @@
 
 use function array_key_exists;
 use Base64Url\Base64Url;
-<<<<<<< HEAD
 use Brick\Math\BigInteger;
 use function extension_loaded;
 use function function_exists;
-=======
-use function extension_loaded;
-use function function_exists;
-use GMP;
->>>>>>> db9cc9e3
 use function in_array;
 use InvalidArgumentException;
 use function is_array;
