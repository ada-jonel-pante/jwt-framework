<?php

declare(strict_types=1);

/*
 * The MIT License (MIT)
 *
 * Copyright (c) 2014-2020 Spomky-Labs
 *
 * This software may be modified and distributed under the terms
 * of the MIT license.  See the LICENSE file for details.
 */

namespace Jose\Bundle\JoseFramework\DependencyInjection\Source\Signature;

use function array_key_exists;
use function count;
use function extension_loaded;
use Jose\Bundle\JoseFramework\DependencyInjection\Compiler;
use Jose\Bundle\JoseFramework\DependencyInjection\Source\Source;
use Jose\Bundle\JoseFramework\DependencyInjection\Source\SourceWithCompilerPasses;
use Jose\Component\Signature\Algorithm\ECDSA;
use Jose\Component\Signature\Algorithm\EdDSA;
use Jose\Component\Signature\Algorithm\HMAC;
use Jose\Component\Signature\Algorithm\HS1;
use Jose\Component\Signature\Algorithm\None;
use Jose\Component\Signature\Algorithm\RSAPSS;
use Jose\Component\Signature\JWSBuilderFactory;
use Jose\Component\Signature\JWSVerifierFactory;
use Symfony\Component\Config\Definition\Builder\NodeDefinition;
use Symfony\Component\Config\FileLocator;
use Symfony\Component\DependencyInjection\Compiler\CompilerPassInterface;
use Symfony\Component\DependencyInjection\ContainerBuilder;
use Symfony\Component\DependencyInjection\Loader\PhpFileLoader;

class SignatureSource implements SourceWithCompilerPasses
{
    /**
     * @var Source[]
     */
    private $sources;

    /**
     * SignatureSource constructor.
     */
    public function __construct()
    {
        $this->sources = [
            new JWSBuilder(),
            new JWSVerifier(),
            new JWSSerializer(),
            new JWSLoader(),
        ];
    }

    public function name(): string
    {
        return 'jws';
    }

    public function load(array $configs, ContainerBuilder $container): void
    {
        if (!$this->isEnabled()) {
            return;
        }
        $container->registerForAutoconfiguration(\Jose\Component\Signature\Serializer\JWSSerializer::class)->addTag('jose.jws.serializer');
        $loader = new PhpFileLoader($container, new FileLocator(__DIR__.'/../../../Resources/config/'));
        $loader->load('jws_services.php');
        $loader->load('jws_serializers.php');

        $loader = new PhpFileLoader($container, new FileLocator(__DIR__.'/../../../Resources/config/Algorithms/'));
        foreach ($this->getAlgorithmsFiles() as $class => $file) {
            if (class_exists($class)) {
                $loader->load($file);
            }
        }

        if (array_key_exists('jws', $configs)) {
            foreach ($this->sources as $source) {
                $source->load($configs['jws'], $container);
            }
        }
    }

    public function getNodeDefinition(NodeDefinition $node): void
    {
        if (!$this->isEnabled()) {
            return;
        }
        $childNode = $node->children()
            ->arrayNode($this->name())
            ->addDefaultsIfNotSet()
            ->treatFalseLike([])
            ->treatNullLike([])
        ;

        foreach ($this->sources as $source) {
            $source->getNodeDefinition($childNode);
        }
    }

    public function prepend(ContainerBuilder $container, array $config): array
    {
        if (!$this->isEnabled()) {
            return [];
        }
        $result = [];
        foreach ($this->sources as $source) {
            $prepend = $source->prepend($container, $config);
            if (0 !== count($prepend)) {
                $result[$source->name()] = $prepend;
            }
        }

        return $result;
    }

    /**
     * @return CompilerPassInterface[]
     */
    public function getCompilerPasses(): array
    {
        return [
            new Compiler\SignatureSerializerCompilerPass(),
        ];
    }

    private function getAlgorithmsFiles(): array
    {
        $algorithms = [
            ECDSA::class => 'signature_ecdsa.php',
            HMAC::class => 'signature_hmac.php',
            None::class => 'signature_none.php',
            HS1::class => 'signature_experimental.php',
            RSAPSS::class => 'signature_rsa.php',
        ];

<<<<<<< HEAD
=======
        if (extension_loaded('gmp')) {
            $algorithms[RSAPSS::class] = 'signature_rsa.php';
        }
>>>>>>> db9cc9e3
        if (extension_loaded('sodium')) {
            $algorithms[EdDSA::class] = 'signature_eddsa.php';
        }

        return $algorithms;
    }

    private function isEnabled(): bool
    {
        return class_exists(JWSBuilderFactory::class) && class_exists(JWSVerifierFactory::class);
    }
}<|MERGE_RESOLUTION|>--- conflicted
+++ resolved
@@ -135,12 +135,6 @@
             RSAPSS::class => 'signature_rsa.php',
         ];
 
-<<<<<<< HEAD
-=======
-        if (extension_loaded('gmp')) {
-            $algorithms[RSAPSS::class] = 'signature_rsa.php';
-        }
->>>>>>> db9cc9e3
         if (extension_loaded('sodium')) {
             $algorithms[EdDSA::class] = 'signature_eddsa.php';
         }
