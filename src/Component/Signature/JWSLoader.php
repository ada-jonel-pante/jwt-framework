--- conflicted
+++ resolved
@@ -39,11 +39,7 @@
      * JWSLoader constructor.
      *
      * @param JWSSerializerManager $serializerManager
-<<<<<<< HEAD
-     * @param AlgorithmManager     $jwsVerifier
-=======
-     * @param JWSVerifier     $jwsVerifier
->>>>>>> 91e7ae35
+     * @param JWSVerifier          $jwsVerifier
      * @param HeaderCheckerManager $headerCheckerManager
      */
     public function __construct(JWSSerializerManager $serializerManager, JWSVerifier $jwsVerifier, HeaderCheckerManager $headerCheckerManager)
