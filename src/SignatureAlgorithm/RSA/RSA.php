--- conflicted
+++ resolved
@@ -13,10 +13,6 @@
 
 namespace Jose\Component\Signature\Algorithm;
 
-<<<<<<< HEAD
-=======
-use function extension_loaded;
->>>>>>> db9cc9e3
 use function in_array;
 use InvalidArgumentException;
 use Jose\Component\Core\JWK;
@@ -28,19 +24,6 @@
  */
 abstract class RSA implements SignatureAlgorithm
 {
-<<<<<<< HEAD
-=======
-    /**
-     * @throws InvalidArgumentException if the extension GMP is not available
-     */
-    public function __construct()
-    {
-        if (!extension_loaded('gmp')) {
-            throw new RuntimeException(static::class.' requires gmp extension');
-        }
-    }
-
->>>>>>> db9cc9e3
     public function allowedKeyTypes(): array
     {
         return ['RSA'];
