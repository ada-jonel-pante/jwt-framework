--- conflicted
+++ resolved
@@ -13,10 +13,6 @@
 
 namespace Jose\Component\Signature\Algorithm;
 
-<<<<<<< HEAD
-=======
-use function extension_loaded;
->>>>>>> db9cc9e3
 use function in_array;
 use InvalidArgumentException;
 use Jose\Component\Core\JWK;
@@ -25,19 +21,6 @@
 
 abstract class RSAPSS implements SignatureAlgorithm
 {
-<<<<<<< HEAD
-=======
-    /**
-     * @throws RuntimeException if the extension GMP is not available
-     */
-    public function __construct()
-    {
-        if (!extension_loaded('gmp')) {
-            throw new RuntimeException(static::class.' requires gmp extension');
-        }
-    }
-
->>>>>>> db9cc9e3
     public function allowedKeyTypes(): array
     {
         return ['RSA'];
