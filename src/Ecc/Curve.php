<?php

declare(strict_types=1);

/*
 * The MIT License (MIT)
 *
 * Copyright (c) 2014-2020 Spomky-Labs
 *
 * This software may be modified and distributed under the terms
 * of the MIT license.  See the LICENSE file for details.
 */

namespace Jose\Component\Core\Util\Ecc;

<<<<<<< HEAD
use Brick\Math\BigInteger;
=======
use GMP;
>>>>>>> db9cc9e3
use function is_null;
use RuntimeException;

/**
 * @internal
 */
class Curve
{
    /**
     * Elliptic curve over the field of integers modulo a prime.
     *
     * @var BigInteger
     */
    private $a;

    /**
     * @var BigInteger
     */
    private $b;

    /**
     * @var BigInteger
     */
    private $prime;

    /**
     * Binary length of keys associated with these curve parameters.
     *
     * @var int
     */
    private $size;

    /**
     * @var Point
     */
    private $generator;

    public function __construct(int $size, BigInteger $prime, BigInteger $a, BigInteger $b, Point $generator)
    {
        $this->size = $size;
        $this->prime = $prime;
        $this->a = $a;
        $this->b = $b;
        $this->generator = $generator;
    }

    public function __toString(): string
    {
        return 'curve('.Math::toString($this->getA()).', '.Math::toString($this->getB()).', '.Math::toString($this->getPrime()).')';
    }

    public function getA(): BigInteger
    {
        return $this->a;
    }

    public function getB(): BigInteger
    {
        return $this->b;
    }

    public function getPrime(): BigInteger
    {
        return $this->prime;
    }

    public function getSize(): int
    {
        return $this->size;
    }

    /**
     * @throws RuntimeException if the curve does not contain the point
     */
    public function getPoint(BigInteger $x, BigInteger $y, ?BigInteger $order = null): Point
    {
        if (!$this->contains($x, $y)) {
            throw new RuntimeException('Curve '.$this->__toString().' does not contain point ('.Math::toString($x).', '.Math::toString($y).')');
        }
        $point = Point::create($x, $y, $order);
        if (!is_null($order)) {
            $mul = $this->mul($point, $order);
            if (!$mul->isInfinity()) {
                throw new RuntimeException('SELF * ORDER MUST EQUAL INFINITY.');
            }
        }

        return $point;
    }

    /**
     * @throws RuntimeException if the coordinates are out of range
     */
    public function getPublicKeyFrom(BigInteger $x, BigInteger $y): PublicKey
    {
        $zero = BigInteger::zero();
        if ($x->compareTo($zero) < 0 || $y->compareTo($zero) < 0 || $this->generator->getOrder()->compareTo($x) <= 0 || $this->generator->getOrder()->compareTo($y) <= 0) {
            throw new RuntimeException('Generator point has x and y out of range.');
        }
        $point = $this->getPoint($x, $y);

        return new PublicKey($point);
    }

    public function contains(BigInteger $x, BigInteger $y): bool
    {
        return Math::equals(
            ModularArithmetic::sub(
                $y->power(2),
                Math::add(
                    Math::add(
                        $x->power(3),
                        $this->getA()->multipliedBy($x)
                    ),
                    $this->getB()
                ),
                $this->getPrime()
            ),
            BigInteger::zero()
        );
    }

    public function add(Point $one, Point $two): Point
    {
        if ($two->isInfinity()) {
            return clone $one;
        }

        if ($one->isInfinity()) {
            return clone $two;
        }

        if ($two->getX()->isEqualTo($one->getX())) {
            if ($two->getY()->isEqualTo($one->getY())) {
                return $this->getDouble($one);
            }

            return Point::infinity();
        }

        $slope = ModularArithmetic::div(
            $two->getY()->minus($one->getY()),
            $two->getX()->minus($one->getX()),
            $this->getPrime()
        );

        $xR = ModularArithmetic::sub(
            $slope->power(2)->minus($one->getX()),
            $two->getX(),
            $this->getPrime()
        );

        $yR = ModularArithmetic::sub(
            $slope->multipliedBy($one->getX()->minus($xR)),
            $one->getY(),
            $this->getPrime()
        );

        return $this->getPoint($xR, $yR, $one->getOrder());
    }

    public function mul(Point $one, BigInteger $n): Point
    {
        if ($one->isInfinity()) {
            return Point::infinity();
        }

        /** @var BigInteger $zero */
        $zero = BigInteger::zero();
        if ($one->getOrder()->compareTo($zero) > 0) {
            $n = $n->mod($one->getOrder());
        }

        if ($n->isEqualTo($zero)) {
            return Point::infinity();
        }

        /** @var Point[] $r */
        $r = [
            Point::infinity(),
            clone $one,
        ];

        $k = $this->getSize();
        $n = str_pad(Math::baseConvert(Math::toString($n), 10, 2), $k, '0', STR_PAD_LEFT);

        for ($i = 0; $i < $k; ++$i) {
            $j = $n[$i];
            Point::cswap($r[0], $r[1], $j ^ 1);
            $r[0] = $this->add($r[0], $r[1]);
            $r[1] = $this->getDouble($r[1]);
            Point::cswap($r[0], $r[1], $j ^ 1);
        }

        $this->validate($r[0]);

        return $r[0];
    }

    /**
     * @param Curve $other
     */
    public function cmp(self $other): int
    {
        $equal = $this->getA()->isEqualTo($other->getA()) &&
                 $this->getB()->isEqualTo($other->getB()) &&
                 $this->getPrime()->isEqualTo($other->getPrime());

        return $equal ? 0 : 1;
    }

    /**
     * @param Curve $other
     */
    public function equals(self $other): bool
    {
        return 0 === $this->cmp($other);
    }

    public function getDouble(Point $point): Point
    {
        if ($point->isInfinity()) {
            return Point::infinity();
        }

        $a = $this->getA();
        $threeX2 = BigInteger::of(3)->multipliedBy($point->getX()->power(2));

        $tangent = ModularArithmetic::div(
            $threeX2->plus($a),
            BigInteger::of(2)->multipliedBy($point->getY()),
            $this->getPrime()
        );

        $x3 = ModularArithmetic::sub(
            $tangent->power(2),
            BigInteger::of(2)->multipliedBy($point->getX()),
            $this->getPrime()
        );

        $y3 = ModularArithmetic::sub(
            $tangent->multipliedBy($point->getX()->minus($x3)),
            $point->getY(),
            $this->getPrime()
        );

        return $this->getPoint($x3, $y3, $point->getOrder());
    }

    public function createPublicKey(PrivateKey $privateKey): PublicKey
    {
        $point = $this->mul($this->generator, $privateKey->getSecret());

        return new PublicKey($point);
    }

    public function getGenerator(): Point
    {
        return $this->generator;
    }

    /**
     * @throws RuntimeException if the point is invalid
     */
    private function validate(Point $point): void
    {
        if (!$point->isInfinity() && !$this->contains($point->getX(), $point->getY())) {
            throw new RuntimeException('Invalid point');
        }
    }
}<|MERGE_RESOLUTION|>--- conflicted
+++ resolved
@@ -13,11 +13,7 @@
 
 namespace Jose\Component\Core\Util\Ecc;
 
-<<<<<<< HEAD
 use Brick\Math\BigInteger;
-=======
-use GMP;
->>>>>>> db9cc9e3
 use function is_null;
 use RuntimeException;
 
