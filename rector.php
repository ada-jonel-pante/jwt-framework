<?php

declare(strict_types=1);

use Rector\Config\RectorConfig;
use Rector\Core\ValueObject\PhpVersion;
use Rector\Doctrine\Set\DoctrineSetList;
use Rector\PHPUnit\Set\PHPUnitLevelSetList;
use Rector\PHPUnit\Set\PHPUnitSetList;
use Rector\Set\ValueObject\LevelSetList;
use Rector\Set\ValueObject\SetList;
use Rector\Symfony\Set\SymfonyLevelSetList;
use Rector\Symfony\Set\SymfonySetList;

return static function (RectorConfig $config): void {
<<<<<<< HEAD
    $config->import(SetList::DEAD_CODE);
    $config->import(LevelSetList::UP_TO_PHP_81);
    $config->import(SymfonyLevelSetList::UP_TO_SYMFONY_54);
    $config->import(SymfonySetList::SYMFONY_CODE_QUALITY);
    $config->import(SymfonySetList::SYMFONY_CONSTRUCTOR_INJECTION);
    $config->import(SymfonySetList::SYMFONY_STRICT);
    $config->import(SymfonySetList::ANNOTATIONS_TO_ATTRIBUTES);
    $config->import(DoctrineSetList::DOCTRINE_CODE_QUALITY);
    $config->import(DoctrineSetList::ANNOTATIONS_TO_ATTRIBUTES);
    $config->import(PHPUnitSetList::PHPUNIT_SPECIFIC_METHOD);
    $config->import(PHPUnitLevelSetList::UP_TO_PHPUNIT_90);
    $config->import(PHPUnitSetList::PHPUNIT_CODE_QUALITY);
    $config->import(PHPUnitSetList::PHPUNIT_EXCEPTION);
    $config->import(PHPUnitSetList::REMOVE_MOCKS);
    $config->import(PHPUnitSetList::PHPUNIT_YIELD_DATA_PROVIDER);
=======
    $config->sets([
        SetList::DEAD_CODE,
        LevelSetList::UP_TO_PHP_81,
        SymfonyLevelSetList::UP_TO_SYMFONY_54,
        SymfonySetList::SYMFONY_CODE_QUALITY,
        SymfonySetList::SYMFONY_CONSTRUCTOR_INJECTION,
        DoctrineSetList::DOCTRINE_CODE_QUALITY,
        DoctrineSetList::ANNOTATIONS_TO_ATTRIBUTES,
        PHPUnitSetList::PHPUNIT_SPECIFIC_METHOD,
        PHPUnitLevelSetList::UP_TO_PHPUNIT_90,
        PHPUnitSetList::PHPUNIT_CODE_QUALITY,
        PHPUnitSetList::PHPUNIT_EXCEPTION,
        PHPUnitSetList::REMOVE_MOCKS,
        PHPUnitSetList::PHPUNIT_YIELD_DATA_PROVIDER,
    ]);
>>>>>>> f01e77fc
    $config->parallel();
    $config->paths([__DIR__ . '/src', __DIR__ . '/performance', __DIR__ . '/tests']);
    $config->skip([
        \Rector\Php80\Rector\Class_\AnnotationToAttributeRector::class => __DIR__ . '/tests',
        \Rector\PHPUnit\Rector\Class_\AnnotationWithValueToAttributeRector::class => __DIR__ . '/tests',
        __DIR__ . '/src/Component/Core/JWKSet.php',
        __DIR__ . '/src/Bundle/JoseFramework/DependencyInjection/Source/KeyManagement/JWKSource.php',
        __DIR__ . '/src/Bundle/JoseFramework/DependencyInjection/Source/KeyManagement/JWKSetSource.php',
    ]);
    $config->phpVersion(PhpVersion::PHP_81);
    $config->importNames();
    $config->importShortClasses();
};<|MERGE_RESOLUTION|>--- conflicted
+++ resolved
@@ -13,7 +13,6 @@
 use Rector\Symfony\Set\SymfonySetList;
 
 return static function (RectorConfig $config): void {
-<<<<<<< HEAD
     $config->import(SetList::DEAD_CODE);
     $config->import(LevelSetList::UP_TO_PHP_81);
     $config->import(SymfonyLevelSetList::UP_TO_SYMFONY_54);
@@ -29,23 +28,6 @@
     $config->import(PHPUnitSetList::PHPUNIT_EXCEPTION);
     $config->import(PHPUnitSetList::REMOVE_MOCKS);
     $config->import(PHPUnitSetList::PHPUNIT_YIELD_DATA_PROVIDER);
-=======
-    $config->sets([
-        SetList::DEAD_CODE,
-        LevelSetList::UP_TO_PHP_81,
-        SymfonyLevelSetList::UP_TO_SYMFONY_54,
-        SymfonySetList::SYMFONY_CODE_QUALITY,
-        SymfonySetList::SYMFONY_CONSTRUCTOR_INJECTION,
-        DoctrineSetList::DOCTRINE_CODE_QUALITY,
-        DoctrineSetList::ANNOTATIONS_TO_ATTRIBUTES,
-        PHPUnitSetList::PHPUNIT_SPECIFIC_METHOD,
-        PHPUnitLevelSetList::UP_TO_PHPUNIT_90,
-        PHPUnitSetList::PHPUNIT_CODE_QUALITY,
-        PHPUnitSetList::PHPUNIT_EXCEPTION,
-        PHPUnitSetList::REMOVE_MOCKS,
-        PHPUnitSetList::PHPUNIT_YIELD_DATA_PROVIDER,
-    ]);
->>>>>>> f01e77fc
     $config->parallel();
     $config->paths([__DIR__ . '/src', __DIR__ . '/performance', __DIR__ . '/tests']);
     $config->skip([
